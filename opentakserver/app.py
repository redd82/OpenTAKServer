--- conflicted
+++ resolved
@@ -1,6 +1,3 @@
-from gevent import monkey
-monkey.patch_all()
-
 import os
 import ssl
 import sys
@@ -15,10 +12,12 @@
 import socket
 import threading
 
+# from flask_socketio import SocketIO
+
 from flask_security import Security, SQLAlchemyUserDatastore, hash_password
 from flask_security.models import fsqla_v3 as fsqla
 
-from extensions import logger, db, websocket
+from extensions import logger, db
 from config import Config
 
 from controllers.client_controller import ClientController
@@ -30,7 +29,8 @@
 cors = CORS(app, resources={r"/api/*": {"origins": "*"}, r"/Marti/*": {"origins": "*"}, r"/*": {"origins": "*"}},
             supports_credentials=True)
 flask_wtf.CSRFProtect(app)
-websocket.init_app(app)
+
+# socketio = SocketIO(app)
 db.init_app(app)
 fsqla.FsModels.set_db_info(db)
 
@@ -161,9 +161,6 @@
     cot_thread.daemon = True
     cot_thread.start()
 
-<<<<<<< HEAD
-    http_server = WSGIServer(('0.0.0.0', app.config.get("OTS_LISTENER_PORT")), app)
-=======
     http_server = WSGIServer(('0.0.0.0', app.config.get("OTS_HTTP_PORT")), app)
     http_server.start()
 
@@ -174,8 +171,7 @@
     https_server = WSGIServer(('0.0.0.0', app.config.get("OTS_HTTPS_PORT")), app,
                               ssl_context=get_ssl_context())
 
->>>>>>> 1bd93ed0
     try:
-        http_server.serve_forever()
+        https_server.serve_forever()
     except KeyboardInterrupt:
         sys.exit()